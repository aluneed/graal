/*
 * Copyright (c) 2013, 2015, Oracle and/or its affiliates. All rights reserved.
 * DO NOT ALTER OR REMOVE COPYRIGHT NOTICES OR THIS FILE HEADER.
 *
 * This code is free software; you can redistribute it and/or modify it
 * under the terms of the GNU General Public License version 2 only, as
 * published by the Free Software Foundation.
 *
 * This code is distributed in the hope that it will be useful, but WITHOUT
 * ANY WARRANTY; without even the implied warranty of MERCHANTABILITY or
 * FITNESS FOR A PARTICULAR PURPOSE.  See the GNU General Public License
 * version 2 for more details (a copy is included in the LICENSE file that
 * accompanied this code).
 *
 * You should have received a copy of the GNU General Public License version
 * 2 along with this work; if not, write to the Free Software Foundation,
 * Inc., 51 Franklin St, Fifth Floor, Boston, MA 02110-1301 USA.
 *
 * Please contact Oracle, 500 Oracle Parkway, Redwood Shores, CA 94065 USA
 * or visit www.oracle.com if you need additional information or have any
 * questions.
 */
package com.oracle.graal.truffle;

import static com.oracle.graal.compiler.common.GraalOptions.*;
import static com.oracle.graal.truffle.TruffleCompilerOptions.*;

import java.util.*;

import com.oracle.graal.api.code.*;
import com.oracle.graal.api.meta.*;
import com.oracle.graal.api.replacements.*;
import com.oracle.graal.compiler.common.*;
import com.oracle.graal.compiler.common.type.*;
import com.oracle.graal.debug.*;
import com.oracle.graal.debug.Debug.Scope;
import com.oracle.graal.debug.internal.*;
import com.oracle.graal.graph.Graph.Mark;
import com.oracle.graal.graph.*;
import com.oracle.graal.graph.Node;
import com.oracle.graal.graphbuilderconf.*;
import com.oracle.graal.graphbuilderconf.GraphBuilderConfiguration.Plugins;
import com.oracle.graal.java.*;
import com.oracle.graal.loop.*;
import com.oracle.graal.nodes.CallTargetNode.InvokeKind;
import com.oracle.graal.nodes.*;
import com.oracle.graal.nodes.StructuredGraph.AllowAssumptions;
import com.oracle.graal.nodes.calc.*;
import com.oracle.graal.nodes.java.*;
import com.oracle.graal.nodes.spi.*;
import com.oracle.graal.nodes.util.*;
import com.oracle.graal.nodes.virtual.*;
import com.oracle.graal.phases.*;
import com.oracle.graal.phases.common.*;
import com.oracle.graal.phases.common.inlining.*;
import com.oracle.graal.phases.common.inlining.info.*;
import com.oracle.graal.phases.tiers.*;
import com.oracle.graal.phases.util.*;
import com.oracle.graal.truffle.debug.*;
import com.oracle.graal.truffle.nodes.*;
import com.oracle.graal.truffle.nodes.asserts.*;
import com.oracle.graal.truffle.nodes.frame.*;
import com.oracle.graal.truffle.nodes.frame.NewFrameNode.VirtualOnlyInstanceNode;
import com.oracle.graal.truffle.phases.*;
import com.oracle.graal.virtual.phases.ea.*;
import com.oracle.truffle.api.*;
import com.oracle.truffle.api.CompilerDirectives.TruffleBoundary;
import com.oracle.truffle.api.nodes.*;

/**
 * Class performing the partial evaluation starting from the root node of an AST.
 */
public class PartialEvaluator {

    private final Providers providers;
    private final CanonicalizerPhase canonicalizer;
    private Set<JavaConstant> constantReceivers;
    private final TruffleCache truffleCache;
    private final SnippetReflectionProvider snippetReflection;
    private final ResolvedJavaMethod callDirectMethod;
    private final ResolvedJavaMethod callInlinedMethod;
    private final ResolvedJavaMethod callSiteProxyMethod;
    protected final ResolvedJavaMethod callRootMethod;
    private final GraphBuilderConfiguration configForRoot;

    public PartialEvaluator(Providers providers, GraphBuilderConfiguration configForRoot, TruffleCache truffleCache, SnippetReflectionProvider snippetReflection) {
        this.providers = providers;
        this.canonicalizer = new CanonicalizerPhase();
        this.snippetReflection = snippetReflection;
        this.truffleCache = truffleCache;
        this.callDirectMethod = providers.getMetaAccess().lookupJavaMethod(OptimizedCallTarget.getCallDirectMethod());
        this.callInlinedMethod = providers.getMetaAccess().lookupJavaMethod(OptimizedCallTarget.getCallInlinedMethod());
        this.callSiteProxyMethod = providers.getMetaAccess().lookupJavaMethod(GraalFrameInstance.CallNodeFrame.METHOD);
        this.configForRoot = configForRoot;

        try {
            callRootMethod = providers.getMetaAccess().lookupJavaMethod(OptimizedCallTarget.class.getDeclaredMethod("callRoot", Object[].class));
        } catch (NoSuchMethodException ex) {
            throw new RuntimeException(ex);
        }
    }

    public StructuredGraph createGraph(final OptimizedCallTarget callTarget, AllowAssumptions allowAssumptions) {
        if (TraceTruffleCompilationHistogram.getValue() || TraceTruffleCompilationDetails.getValue()) {
            constantReceivers = new HashSet<>();
        }

        try (Scope c = Debug.scope("TruffleTree")) {
            Debug.dump(callTarget, "truffle tree");
        } catch (Throwable e) {
            throw Debug.handle(e);
        }

        final StructuredGraph graph = new StructuredGraph(callTarget.toString(), callRootMethod, allowAssumptions);
        assert graph != null : "no graph for root method";

        try (Scope s = Debug.scope("CreateGraph", graph); Indent indent = Debug.logAndIndent("createGraph %s", graph)) {

            Map<ResolvedJavaMethod, StructuredGraph> graphCache = null;
            if (CacheGraphs.getValue()) {
                graphCache = new HashMap<>();
            }
            PhaseContext baseContext = new PhaseContext(providers);
            HighTierContext tierContext = new HighTierContext(providers, graphCache, new PhaseSuite<HighTierContext>(), OptimisticOptimizations.NONE);

            if (TruffleCompilerOptions.FastPE.getValue()) {
                fastPartialEvaluation(callTarget, graph, baseContext, tierContext);
            } else {
                createRootGraph(graph);
                partialEvaluation(callTarget, graph, baseContext, tierContext);
            }

            if (Thread.currentThread().isInterrupted()) {
                return null;
            }

            new VerifyFrameDoesNotEscapePhase().apply(graph, false);
            if (TraceTruffleCompilationHistogram.getValue() && constantReceivers != null) {
                createHistogram();
            }
            postPartialEvaluation(graph);

        } catch (Throwable e) {
            throw Debug.handle(e);
        }

        return graph;
    }

    private class InterceptLoadFieldPlugin implements LoadFieldPlugin {

        public boolean apply(GraphBuilderContext builder, ValueNode receiver, ResolvedJavaField field) {
            if (receiver.isConstant()) {
                JavaConstant asJavaConstant = receiver.asJavaConstant();
                return tryConstantFold(builder, providers.getMetaAccess(), providers.getConstantReflection(), field, asJavaConstant);
            }
            return false;
        }

        public boolean apply(GraphBuilderContext builder, ResolvedJavaField staticField) {
            if (TruffleCompilerOptions.TruffleExcludeAssertions.getValue() && staticField.getName().equals("$assertionsDisabled")) {
                ConstantNode trueNode = builder.append(ConstantNode.forBoolean(true));
                builder.push(trueNode.getKind().getStackKind(), trueNode);
                return true;
            }
            return tryConstantFold(builder, providers.getMetaAccess(), providers.getConstantReflection(), staticField, null);
        }
    }

    private class InterceptReceiverPlugin implements ParameterPlugin {

        private final Object receiver;

        public InterceptReceiverPlugin(Object receiver) {
            this.receiver = receiver;
        }

        public FloatingNode interceptParameter(GraphBuilderContext b, int index, Stamp stamp) {
            if (index == 0) {
                return ConstantNode.forConstant(snippetReflection.forObject(receiver), providers.getMetaAccess());
            }
            return null;
        }
    }

    private class PEInlineInvokePlugin implements InlineInvokePlugin {

        private Stack<TruffleInlining> inlining;
        private OptimizedDirectCallNode lastDirectCallNode;
        private final Replacements replacements;

        public PEInlineInvokePlugin(TruffleInlining inlining, Replacements replacements) {
            this.inlining = new Stack<>();
            this.inlining.push(inlining);
            this.replacements = replacements;
        }

        public InlineInfo getInlineInfo(GraphBuilderContext builder, ResolvedJavaMethod original, ValueNode[] arguments, JavaType returnType) {
            if (original.getAnnotation(TruffleBoundary.class) != null) {
                return null;
            }
            if (replacements != null && (replacements.getMethodSubstitutionMethod(original) != null || replacements.getMacroSubstitution(original) != null)) {
                return null;
            }
            assert !builder.parsingReplacement();
            if (original.equals(callSiteProxyMethod)) {
                ValueNode arg1 = arguments[0];
                if (!arg1.isConstant()) {
                    GraalInternalError.shouldNotReachHere("The direct call node does not resolve to a constant!");
                }

                Object callNode = builder.getSnippetReflection().asObject(Object.class, (JavaConstant) arg1.asConstant());
                if (callNode instanceof OptimizedDirectCallNode) {
                    OptimizedDirectCallNode directCallNode = (OptimizedDirectCallNode) callNode;
                    lastDirectCallNode = directCallNode;
                }
            } else if (original.equals(callDirectMethod)) {
                TruffleInliningDecision decision = getDecision(inlining.peek(), lastDirectCallNode);
                lastDirectCallNode = null;
                if (decision != null && decision.isInline()) {
                    inlining.push(decision);
                    builder.getAssumptions().record(new AssumptionValidAssumption((OptimizedAssumption) decision.getTarget().getNodeRewritingAssumption()));
                    return new InlineInfo(callInlinedMethod, false, false);
                }
            }
            return new InlineInfo(original, false, false);
        }

        public void postInline(ResolvedJavaMethod inlinedTargetMethod) {
            if (inlinedTargetMethod.equals(callInlinedMethod)) {
                inlining.pop();
            }
        }
    }

    private class PELoopExplosionPlugin implements LoopExplosionPlugin {

        public boolean shouldExplodeLoops(ResolvedJavaMethod method) {
            return method.getAnnotation(ExplodeLoop.class) != null;
        }

        public boolean shouldMergeExplosions(ResolvedJavaMethod method) {
            ExplodeLoop explodeLoop = method.getAnnotation(ExplodeLoop.class);
            if (explodeLoop != null) {
                return explodeLoop.merge();
            }
            return false;
        }

    }

    @SuppressWarnings("unused")
    private void fastPartialEvaluation(OptimizedCallTarget callTarget, StructuredGraph graph, PhaseContext baseContext, HighTierContext tierContext) {
        GraphBuilderConfiguration newConfig = configForRoot.copy();
        newConfig.setUseProfiling(false);
        Plugins plugins = newConfig.getPlugins();
        plugins.setLoadFieldPlugin(new InterceptLoadFieldPlugin());
        plugins.setParameterPlugin(new InterceptReceiverPlugin(callTarget));
        callTarget.setInlining(new TruffleInlining(callTarget, new DefaultInliningPolicy()));
<<<<<<< HEAD
        plugins.setInlineInvokePlugin(new PEInlineInvokePlugin(callTarget.getInlining(), providers.getReplacements()));
        plugins.setLoopExplosionPlugin(new PELoopExplosionPlugin());
        InvocationPlugins invocationPlugins = newConfig.getPlugins().getInvocationPlugins();
=======
        plugins.setInlineInvokePlugin(new InlineInvokePlugin(callTarget.getInlining(), providers.getReplacements()));
        plugins.setLoopExplosionPlugin(new LoopExplosionPlugin());
        TruffleGraphBuilderPlugins.registerInvocationPlugins(providers.getMetaAccess(), newConfig.getPlugins().getInvocationPlugins());

>>>>>>> 681de5e6
        new GraphBuilderPhase.Instance(providers.getMetaAccess(), providers.getStampProvider(), this.snippetReflection, providers.getConstantReflection(), newConfig,
                        TruffleCompilerImpl.Optimizations, null).apply(graph);
        Debug.dump(graph, "After FastPE");

        // Perform deoptimize to guard conversion.
        new ConvertDeoptimizeToGuardPhase().apply(graph, tierContext);

        for (MethodCallTargetNode methodCallTargetNode : graph.getNodes(MethodCallTargetNode.TYPE)) {
            Class<? extends FixedWithNextNode> macroSubstitution = providers.getReplacements().getMacroSubstitution(methodCallTargetNode.targetMethod());
            if (macroSubstitution != null) {
                InliningUtil.inlineMacroNode(methodCallTargetNode.invoke(), methodCallTargetNode.targetMethod(), macroSubstitution);
            } else {
                StructuredGraph inlineGraph = providers.getReplacements().getMethodSubstitution(methodCallTargetNode.targetMethod());
                if (inlineGraph != null) {
                    InliningUtil.inline(methodCallTargetNode.invoke(), inlineGraph, true, null);
                }
            }
        }

        // Perform conditional elimination.
        new DominatorConditionalEliminationPhase(false).apply(graph);

        canonicalizer.apply(graph, tierContext);

        // Do single partial escape and canonicalization pass.
        try (Scope pe = Debug.scope("TrufflePartialEscape", graph)) {
            new PartialEscapePhase(true, canonicalizer).apply(graph, tierContext);
        } catch (Throwable t) {
            Debug.handle(t);
        }
    }

    private void partialEvaluation(final OptimizedCallTarget callTarget, final StructuredGraph graph, PhaseContext baseContext, HighTierContext tierContext) {
        injectConstantCallTarget(graph, callTarget, baseContext);

        Debug.dump(graph, "Before expansion");

        TruffleExpansionLogger expansionLogger = null;
        if (TraceTruffleExpansion.getValue()) {
            expansionLogger = new TruffleExpansionLogger(providers, graph);
        }

        expandTree(graph, expansionLogger);

        TruffleInliningCache inliningCache = null;
        if (TruffleFunctionInlining.getValue()) {
            callTarget.setInlining(new TruffleInlining(callTarget, new DefaultInliningPolicy()));
            if (TruffleFunctionInliningCache.getValue()) {
                inliningCache = new TruffleInliningCache();
            }
        }

        expandDirectCalls(graph, expansionLogger, callTarget.getInlining(), inliningCache);

        if (Thread.currentThread().isInterrupted()) {
            return;
        }

        canonicalizer.apply(graph, baseContext);
        // EA frame and clean up.
        do {
            try (Scope pe = Debug.scope("TrufflePartialEscape", graph)) {
                new PartialEscapePhase(true, canonicalizer).apply(graph, tierContext);
                new IncrementalCanonicalizerPhase<>(canonicalizer, new ConditionalEliminationPhase()).apply(graph, tierContext);
            } catch (Throwable t) {
                Debug.handle(t);
            }
        } while (expandTree(graph, expansionLogger));

        if (expansionLogger != null) {
            expansionLogger.print(callTarget);
        }
    }

    public StructuredGraph createRootGraph(StructuredGraph graph) {
        new GraphBuilderPhase.Instance(providers.getMetaAccess(), providers.getStampProvider(), providers.getConstantReflection(), configForRoot, TruffleCompilerImpl.Optimizations, null).apply(graph);
        return graph;
    }

    public StructuredGraph createInlineGraph(String name, StructuredGraph caller) {
        StructuredGraph graph = new StructuredGraph(name, callInlinedMethod, AllowAssumptions.from(caller.getAssumptions() != null));
        new GraphBuilderPhase.Instance(providers.getMetaAccess(), providers.getStampProvider(), providers.getConstantReflection(), configForRoot, TruffleCompilerImpl.Optimizations, null).apply(graph);
        return graph;
    }

    private static void postPartialEvaluation(final StructuredGraph graph) {
        NeverPartOfCompilationNode.verifyNotFoundIn(graph);
        for (MaterializeFrameNode materializeNode : graph.getNodes(MaterializeFrameNode.TYPE).snapshot()) {
            materializeNode.replaceAtUsages(materializeNode.getFrame());
            graph.removeFixed(materializeNode);
        }
        for (VirtualObjectNode virtualObjectNode : graph.getNodes(VirtualObjectNode.TYPE)) {
            if (virtualObjectNode instanceof VirtualOnlyInstanceNode) {
                VirtualOnlyInstanceNode virtualOnlyInstanceNode = (VirtualOnlyInstanceNode) virtualObjectNode;
                virtualOnlyInstanceNode.setAllowMaterialization(true);
            } else if (virtualObjectNode instanceof VirtualInstanceNode) {
                VirtualInstanceNode virtualInstanceNode = (VirtualInstanceNode) virtualObjectNode;
                ResolvedJavaType type = virtualInstanceNode.type();
                if (type.getAnnotation(CompilerDirectives.ValueType.class) != null) {
                    virtualInstanceNode.setIdentity(false);
                }
            }
        }

        if (!TruffleCompilerOptions.TruffleInlineAcrossTruffleBoundary.getValue()) {
            // Do not inline across Truffle boundaries.
            for (MethodCallTargetNode mct : graph.getNodes(MethodCallTargetNode.TYPE)) {
                mct.invoke().setUseForInlining(false);
            }
        }
    }

    private void injectConstantCallTarget(final StructuredGraph graph, final OptimizedCallTarget constantCallTarget, PhaseContext baseContext) {
        ParameterNode thisNode = graph.getParameter(0);

        /*
         * Converting the call target to a Constant using the SnippetReflectionProvider is a
         * workaround, we should think about a better solution. Since object constants are
         * VM-specific, only the hosting VM knows how to do the conversion.
         */
        thisNode.replaceAndDelete(ConstantNode.forConstant(snippetReflection.forObject(constantCallTarget), providers.getMetaAccess(), graph));

        canonicalizer.apply(graph, baseContext);

        new IncrementalCanonicalizerPhase<>(canonicalizer, new ReplaceIntrinsicsPhase(providers.getReplacements())).apply(graph, baseContext);
    }

    private void createHistogram() {
        DebugHistogram histogram = Debug.createHistogram("Expanded Truffle Nodes");
        for (JavaConstant c : constantReceivers) {
            String javaName = providers.getMetaAccess().lookupJavaType(c).toJavaName(false);

            // The DSL uses nested classes with redundant names - only show the inner class
            int index = javaName.indexOf('$');
            if (index != -1) {
                javaName = javaName.substring(index + 1);
            }

            histogram.add(javaName);

        }
        new DebugHistogramAsciiPrinter(TTY.out().out()).print(histogram);
    }

    private boolean expandTree(StructuredGraph graph, TruffleExpansionLogger expansionLogger) {
        PhaseContext phaseContext = new PhaseContext(providers);
        boolean changed = false;
        boolean changedInIteration;
        ArrayDeque<MethodCallTargetNode> queue = new ArrayDeque<>();
        MetaAccessProvider metaAccess = providers.getMetaAccess();
        ResolvedJavaType profileClass = metaAccess.lookupJavaType(NodeCloneable.class);
        do {
            changedInIteration = false;

            Mark mark = null;
            while (true) {

                for (MethodCallTargetNode methodCallTargetNode : graph.getNewNodes(mark).filter(MethodCallTargetNode.class)) {
                    if (methodCallTargetNode.invokeKind().isDirect()) {
                        ValueNode receiver = methodCallTargetNode.receiver();
                        if (receiver != null && receiver.isConstant() && profileClass.isAssignableFrom(receiver.stamp().javaType(metaAccess))) {
                            queue.addFirst(methodCallTargetNode);
                        } else {
                            queue.addLast(methodCallTargetNode);
                        }
                    }
                }
                mark = graph.getMark();

                if (queue.isEmpty()) {
                    break;
                }
                MethodCallTargetNode methodCallTargetNode = queue.removeFirst();
                if (!methodCallTargetNode.isAlive()) {
                    continue;
                }
                InvokeKind kind = methodCallTargetNode.invokeKind();
                try (Indent id1 = Debug.logAndIndent("try inlining %s, kind = %s", methodCallTargetNode.targetMethod(), kind)) {
                    if (kind.isDirect()) {
                        if ((TraceTruffleCompilationHistogram.getValue() || TraceTruffleCompilationDetails.getValue()) && kind == InvokeKind.Special && methodCallTargetNode.receiver().isConstant()) {
                            constantReceivers.add(methodCallTargetNode.receiver().asJavaConstant());
                        }

                        Replacements replacements = providers.getReplacements();
                        Class<? extends FixedWithNextNode> macroSubstitution = replacements.getMacroSubstitution(methodCallTargetNode.targetMethod());
                        if (macroSubstitution != null) {
                            InliningUtil.inlineMacroNode(methodCallTargetNode.invoke(), methodCallTargetNode.targetMethod(), macroSubstitution);
                            changed = changedInIteration = true;
                            continue;
                        }
                        StructuredGraph inlineGraph = replacements.getMethodSubstitution(methodCallTargetNode.targetMethod());

                        ResolvedJavaMethod targetMethod = methodCallTargetNode.targetMethod();
                        if (inlineGraph == null && targetMethod.hasBytecodes() && targetMethod.canBeInlined()) {
                            inlineGraph = parseGraph(methodCallTargetNode.targetMethod(), methodCallTargetNode.arguments(), phaseContext);
                        }

                        if (inlineGraph != null) {
                            expandTreeInline(graph, phaseContext, expansionLogger, methodCallTargetNode, inlineGraph);
                            changed = changedInIteration = true;
                        }
                    }
                }

                if (graph.getNodeCount() > TruffleCompilerOptions.TruffleGraphMaxNodes.getValue()) {
                    throw new BailoutException("Truffle compilation is exceeding maximum node count: %d", graph.getNodeCount());
                }
            }

        } while (changedInIteration);

        return changed;
    }

    private void expandTreeInline(StructuredGraph graph, PhaseContext phaseContext, TruffleExpansionLogger expansionLogger, MethodCallTargetNode methodCallTargetNode, StructuredGraph inlineGraph) {
        try (Indent indent = Debug.logAndIndent("expand graph %s", methodCallTargetNode.targetMethod())) {
            int nodeCountBefore = graph.getNodeCount();
            if (expansionLogger != null) {
                expansionLogger.preExpand(methodCallTargetNode, inlineGraph);
            }
            List<Node> canonicalizedNodes = methodCallTargetNode.invoke().asNode().usages().snapshot();

            Map<Node, Node> inlined = InliningUtil.inline(methodCallTargetNode.invoke(), inlineGraph, false, canonicalizedNodes);
            if (expansionLogger != null) {
                expansionLogger.postExpand(inlined);
            }
            if (Debug.isDumpEnabled()) {
                int nodeCountAfter = graph.getNodeCount();
                Debug.dump(graph, "After expand %s %+d (%d)", methodCallTargetNode.targetMethod().toString(), nodeCountAfter - nodeCountBefore, nodeCountAfter);
            }
            AbstractInlineInfo.getInlinedParameterUsages(canonicalizedNodes, inlineGraph, inlined);
            canonicalizer.applyIncremental(graph, phaseContext, canonicalizedNodes);
        }
    }

    private StructuredGraph parseGraph(final ResolvedJavaMethod targetMethod, final NodeInputList<ValueNode> arguments, final PhaseContext phaseContext) {
        StructuredGraph graph = truffleCache.lookup(targetMethod, arguments, canonicalizer);

        if (graph != null && targetMethod.getAnnotation(ExplodeLoop.class) != null) {
            assert graph.hasLoops() : graph + " does not contain a loop";
            final StructuredGraph graphCopy = graph.copy();
            final List<Node> modifiedNodes = new ArrayList<>();
            for (ParameterNode param : graphCopy.getNodes(ParameterNode.TYPE).snapshot()) {
                ValueNode arg = arguments.get(param.index());
                if (arg.isConstant()) {
                    Constant constant = arg.asConstant();
                    param.usages().snapshotTo(modifiedNodes);
                    param.replaceAndDelete(ConstantNode.forConstant(arg.stamp(), constant, phaseContext.getMetaAccess(), graphCopy));
                } else {
                    ValueNode length = GraphUtil.arrayLength(arg);
                    if (length != null && length.isConstant()) {
                        param.usages().snapshotTo(modifiedNodes);
                        ParameterNode newParam = graphCopy.addWithoutUnique(new ParameterNode(param.index(), param.stamp()));
                        param.replaceAndDelete(graphCopy.addWithoutUnique(new PiArrayNode(newParam, ConstantNode.forInt(length.asJavaConstant().asInt(), graphCopy), param.stamp())));
                    }
                }
            }
            try (Scope s = Debug.scope("TruffleUnrollLoop", targetMethod)) {

                canonicalizer.applyIncremental(graphCopy, phaseContext, modifiedNodes);
                boolean unrolled;
                do {
                    unrolled = false;
                    LoopsData loopsData = new LoopsData(graphCopy);
                    loopsData.detectedCountedLoops();
                    for (LoopEx ex : innerLoopsFirst(loopsData.countedLoops())) {
                        if (ex.counted().isConstantMaxTripCount()) {
                            long constant = ex.counted().constantMaxTripCount();
                            LoopTransformations.fullUnroll(ex, phaseContext, canonicalizer);
                            Debug.dump(graphCopy, "After loop unrolling %d times", constant);
                            unrolled = true;
                            break;
                        }
                    }
                    loopsData.deleteUnusedNodes();
                } while (unrolled);
            } catch (Throwable e) {
                throw Debug.handle(e);
            }

            return graphCopy;
        } else {
            return graph;
        }
    }

    private void expandDirectCalls(StructuredGraph graph, TruffleExpansionLogger expansionLogger, TruffleInlining inlining, TruffleInliningCache inliningCache) {
        PhaseContext phaseContext = new PhaseContext(providers);

        for (MethodCallTargetNode methodCallTargetNode : graph.getNodes(MethodCallTargetNode.TYPE).snapshot()) {
            StructuredGraph inlineGraph = parseDirectCallGraph(phaseContext, graph, inlining, inliningCache, methodCallTargetNode);

            if (inlineGraph != null) {
                expandTreeInline(graph, phaseContext, expansionLogger, methodCallTargetNode, inlineGraph);
            }
        }
        // non inlined direct calls need to be expanded until TruffleCallBoundary.
        expandTree(graph, expansionLogger);
        assert noDirectCallsLeft(graph);
    }

    private boolean noDirectCallsLeft(StructuredGraph graph) {
        for (MethodCallTargetNode methodCallTargetNode : graph.getNodes(MethodCallTargetNode.TYPE).snapshot()) {
            if (methodCallTargetNode.targetMethod().equals(callDirectMethod)) {
                return false;
            }
        }
        return true;
    }

    private StructuredGraph parseDirectCallGraph(PhaseContext phaseContext, StructuredGraph caller, TruffleInlining inlining, TruffleInliningCache inliningCache,
                    MethodCallTargetNode methodCallTargetNode) {
        OptimizedDirectCallNode callNode = resolveConstantCallNode(methodCallTargetNode);
        if (callNode == null) {
            return null;
        }

        TruffleInliningDecision decision = getDecision(inlining, callNode);

        StructuredGraph graph;
        if (decision != null && decision.isInline()) {
            if (inliningCache == null) {
                graph = createInlineGraph(phaseContext, caller, null, decision);
            } else {
                graph = inliningCache.getCachedGraph(phaseContext, caller, decision);
            }
            caller.getAssumptions().record(new AssumptionValidAssumption((OptimizedAssumption) decision.getTarget().getNodeRewritingAssumption()));
        } else {
            // we continue expansion of callDirect until we reach the callBoundary.
            graph = parseGraph(methodCallTargetNode.targetMethod(), methodCallTargetNode.arguments(), phaseContext);
        }

        return graph;
    }

    private static TruffleInliningDecision getDecision(TruffleInlining inlining, OptimizedDirectCallNode callNode) {
        TruffleInliningDecision decision = inlining.findByCall(callNode);
        if (decision == null) {
            if (TruffleCompilerOptions.TraceTrufflePerformanceWarnings.getValue()) {
                Map<String, Object> properties = new LinkedHashMap<>();
                properties.put("callNode", callNode);
                TracePerformanceWarningsListener.logPerformanceWarning("A direct call within the Truffle AST is not reachable anymore. Call node could not be inlined.", properties);
            }
        }

        if (decision != null && decision.getTarget() != decision.getProfile().getCallNode().getCurrentCallTarget()) {
            if (TruffleCompilerOptions.TraceTrufflePerformanceWarnings.getValue()) {
                Map<String, Object> properties = new LinkedHashMap<>();
                properties.put("originalTarget", decision.getTarget());
                properties.put("callNode", callNode);
                TracePerformanceWarningsListener.logPerformanceWarning(String.format("CallTarget changed during compilation. Call node could not be inlined."), properties);
            }
            return null;
        }
        return decision;
    }

    private OptimizedDirectCallNode resolveConstantCallNode(MethodCallTargetNode methodCallTargetNode) {
        if (!methodCallTargetNode.targetMethod().equals(callDirectMethod)) {
            return null;
        }

        Invoke invoke = methodCallTargetNode.invoke();
        if (invoke == null) {
            return null;
        }

        FrameState directCallState = invoke.stateAfter();
        while (directCallState != null && !directCallState.method().equals(callSiteProxyMethod)) {
            directCallState = directCallState.outerFrameState();
        }

        if (directCallState == null) {
            // not a direct call. May be indirect call.
            return null;
        }

        if (directCallState.values().isEmpty()) {
            throw new AssertionError(String.format("Frame state of method '%s' is invalid.", callDirectMethod.toString()));
        }

        ValueNode node = directCallState.values().get(0);
        if (!node.isConstant()) {
            throw new AssertionError(String.format("Method argument for method '%s' is not constant.", callDirectMethod.toString()));
        }

        JavaConstant constantCallNode = node.asJavaConstant();
        Object value = snippetReflection.asObject(Object.class, constantCallNode);

        if (!(value instanceof OptimizedDirectCallNode)) {
            // might be an indirect call.
            return null;
        }

        return (OptimizedDirectCallNode) value;
    }

    private StructuredGraph createInlineGraph(PhaseContext phaseContext, StructuredGraph caller, TruffleInliningCache cache, TruffleInliningDecision decision) {
        try (Scope s = Debug.scope("GuestLanguageInlinedGraph", new DebugDumpScope(decision.getTarget().toString()))) {
            OptimizedCallTarget target = decision.getTarget();
            StructuredGraph inlineGraph = createInlineGraph(target.toString(), caller);
            injectConstantCallTarget(inlineGraph, decision.getTarget(), phaseContext);
            TruffleExpansionLogger expansionLogger = null;
            if (TraceTruffleExpansion.getValue()) {
                expansionLogger = new TruffleExpansionLogger(providers, inlineGraph);
            }
            expandTree(inlineGraph, expansionLogger);
            expandDirectCalls(inlineGraph, expansionLogger, decision, cache);

            if (expansionLogger != null) {
                expansionLogger.print(target);
            }
            return inlineGraph;
        } catch (Throwable e) {
            throw Debug.handle(e);
        }
    }

    private static List<LoopEx> innerLoopsFirst(Collection<LoopEx> loops) {
        ArrayList<LoopEx> sortedLoops = new ArrayList<>(loops);
        Collections.sort(sortedLoops, new Comparator<LoopEx>() {

            @Override
            public int compare(LoopEx o1, LoopEx o2) {
                return o2.loop().getDepth() - o1.loop().getDepth();
            }
        });
        return sortedLoops;
    }

    private final class TruffleInliningCache {

        private final Map<CacheKey, StructuredGraph> cache;

        public TruffleInliningCache() {
            this.cache = new HashMap<>();
        }

        public StructuredGraph getCachedGraph(PhaseContext phaseContext, StructuredGraph caller, TruffleInliningDecision decision) {
            CacheKey cacheKey = new CacheKey(decision);
            StructuredGraph inlineGraph = cache.get(cacheKey);
            if (inlineGraph == null) {
                inlineGraph = createInlineGraph(phaseContext, caller, this, decision);
                cache.put(cacheKey, inlineGraph);
            }
            return inlineGraph;
        }

        private final class CacheKey {

            public final TruffleInliningDecision decision;

            public CacheKey(TruffleInliningDecision decision) {
                this.decision = decision;
                /*
                 * If decision.isInline() is not true CacheKey#hashCode does not match
                 * CacheKey#equals
                 */
                assert decision.isInline();
            }

            @Override
            public int hashCode() {
                return decision.getTarget().hashCode();
            }

            @Override
            public boolean equals(Object obj) {
                if (!(obj instanceof CacheKey)) {
                    return false;
                }
                CacheKey other = (CacheKey) obj;
                return decision.isSameAs(other.decision);
            }
        }
    }

}<|MERGE_RESOLUTION|>--- conflicted
+++ resolved
@@ -257,16 +257,9 @@
         plugins.setLoadFieldPlugin(new InterceptLoadFieldPlugin());
         plugins.setParameterPlugin(new InterceptReceiverPlugin(callTarget));
         callTarget.setInlining(new TruffleInlining(callTarget, new DefaultInliningPolicy()));
-<<<<<<< HEAD
         plugins.setInlineInvokePlugin(new PEInlineInvokePlugin(callTarget.getInlining(), providers.getReplacements()));
         plugins.setLoopExplosionPlugin(new PELoopExplosionPlugin());
         InvocationPlugins invocationPlugins = newConfig.getPlugins().getInvocationPlugins();
-=======
-        plugins.setInlineInvokePlugin(new InlineInvokePlugin(callTarget.getInlining(), providers.getReplacements()));
-        plugins.setLoopExplosionPlugin(new LoopExplosionPlugin());
-        TruffleGraphBuilderPlugins.registerInvocationPlugins(providers.getMetaAccess(), newConfig.getPlugins().getInvocationPlugins());
-
->>>>>>> 681de5e6
         new GraphBuilderPhase.Instance(providers.getMetaAccess(), providers.getStampProvider(), this.snippetReflection, providers.getConstantReflection(), newConfig,
                         TruffleCompilerImpl.Optimizations, null).apply(graph);
         Debug.dump(graph, "After FastPE");
