--- conflicted
+++ resolved
@@ -32,47 +32,19 @@
 public final class MaterializeNode extends FloatingNode {
 
     @NodeInput
-    private Value value;
+    private BooleanNode value;
 
-<<<<<<< HEAD
-    public Value value() {
+    public BooleanNode value() {
         return value;
     }
 
-    public void setValue(Value x) {
+    public void setValue(BooleanNode x) {
         updateUsages(value, x);
         value = x;
     }
 
-    public MaterializeNode(Value value, Graph graph) {
+    public MaterializeNode(BooleanNode value, Graph graph) {
         super(CiKind.Int, graph);
-=======
-    private static final int SUCCESSOR_COUNT = 0;
-
-    @Override
-    protected int inputCount() {
-        return super.inputCount() + INPUT_COUNT;
-    }
-
-    @Override
-    protected int successorCount() {
-        return super.successorCount() + SUCCESSOR_COUNT;
-    }
-
-    /**
-     * The instruction which produces the input value to this instruction.
-     */
-     public BooleanNode value() {
-        return (BooleanNode) inputs().get(super.inputCount() + INPUT_VALUE);
-    }
-
-    public void setValue(BooleanNode n) {
-        inputs().set(super.inputCount() + INPUT_VALUE, n);
-    }
-
-    public MaterializeNode(BooleanNode value, Graph graph) {
-        super(CiKind.Int, INPUT_COUNT, SUCCESSOR_COUNT, graph);
->>>>>>> 0119567b
         setValue(value);
     }
 
