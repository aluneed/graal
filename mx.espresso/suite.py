--- conflicted
+++ resolved
@@ -45,12 +45,7 @@
             {
                 "name": "truffle",
                 "subdir": True,
-<<<<<<< HEAD
-                # Custom changes in Truffle (NFI) for Espresso (branch slimbeans).
-                "version": "e2ff78d16c18a9d0fc2b60959ece21b65112098f",
-=======
                 "version": "6aab41a7583f8cfab4f2d672d7703aaa933b0007",
->>>>>>> 43d04137
                 "urls": [
                     {"url": "https://github.com/graalvm/graal", "kind": "git"},
                     {"url": "https://curio.ssw.jku.at/nexus/content/repositories/snapshots", "kind": "binary"},
@@ -59,12 +54,7 @@
             {
                 "name": "tools",
                 "subdir": True,
-<<<<<<< HEAD
-                # Custom changes in Truffle (NFI) for Espresso (branch slimbeans).
-                "version": "e2ff78d16c18a9d0fc2b60959ece21b65112098f",
-=======
                 "version": "6aab41a7583f8cfab4f2d672d7703aaa933b0007",
->>>>>>> 43d04137
                 "urls": [
                     {"url": "https://github.com/graalvm/graal", "kind": "git"},
                     {"url": "https://curio.ssw.jku.at/nexus/content/repositories/snapshots", "kind": "binary"},
@@ -73,11 +63,7 @@
             {
                 "name" : "java-benchmarks",
                 "subdir": True,
-<<<<<<< HEAD
-                "version": "e2ff78d16c18a9d0fc2b60959ece21b65112098f",
-=======
                 "version": "6aab41a7583f8cfab4f2d672d7703aaa933b0007",
->>>>>>> 43d04137
                 "urls": [
                     {"url": "https://github.com/graalvm/graal", "kind": "git"},
                     {"url": "https://curio.ssw.jku.at/nexus/content/repositories/snapshots", "kind": "binary"},
@@ -492,6 +478,7 @@
                 "lib/": [
                     "dependency:espresso:com.oracle.truffle.espresso.eden/<lib:eden>",
                     "dependency:espresso:com.oracle.truffle.espresso.native/<lib:nespresso>",
+                    "dependency:espresso:POLYGLOT/*",
                 ],
             },
         },
@@ -503,7 +490,6 @@
             "layout": {
                 "truffle/": [
                     "dependency:espresso:com.oracle.truffle.espresso.mokapot/<lib:jvm>",
-                    "dependency:espresso:POLYGLOT/*",
                 ],
             },
         },
