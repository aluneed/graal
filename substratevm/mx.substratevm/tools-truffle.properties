--- conflicted
+++ resolved
@@ -1,16 +1,10 @@
 # This file contains support for building truffle images
-<<<<<<< HEAD
-Requires = builtin:truffle
-JavaArgs = -Dtruffle.nfi.library=${.}/bin/libtrufflenfi.so
-Args = -H:Features=com.oracle.svm.truffle.nfi.TruffleNFIFeature \
-       -H:MaxRuntimeCompileMethods=700
-=======
 ImageBuilderBootClasspath = ${.}/../../lib/truffle/truffle-api.jar
 ImageBuilderClasspath = ${.}/../../lib/truffle/truffle-nfi.jar
 ImageClasspath = ${.}/../../lib/graalvm/*
 
 Args = -H:Features=com.oracle.svm.truffle.TruffleFeature,com.oracle.svm.truffle.nfi.TruffleNFIFeature \
-       -H:CLibraryPath=${.}/../../lib/truffle
+       -H:CLibraryPath=${.}/../../lib/truffle \
+       -H:MaxRuntimeCompileMethods=700
 JavaArgs = -Dgraalvm.locatorDisabled=true \
-           -Dtruffle.TrustAllTruffleRuntimeProviders=true
->>>>>>> b93d196b
+           -Dtruffle.TrustAllTruffleRuntimeProviders=true