--- conflicted
+++ resolved
@@ -98,13 +98,8 @@
     }
 
     @Uninterruptible(reason = "Epoch must not change while in this method.")
-<<<<<<< HEAD
     public boolean write(JfrBuffer threadLocalBuffer, UnsignedWord unflushedSize, boolean doingFlush) {
-        JfrBuffer promotionBuffer = acquireBufferWithRetry(unflushedSize, PROMOTION_RETRY_COUNT);
-=======
-    public boolean write(JfrBuffer threadLocalBuffer, UnsignedWord unflushedSize) {
         JfrBuffer promotionBuffer = tryAcquirePromotionBuffer(unflushedSize);
->>>>>>> 763459a0
         if (promotionBuffer.isNull()) {
             return false;
         }
