--- conflicted
+++ resolved
@@ -55,12 +55,7 @@
     @CompilationFinal private FieldVersion fieldVersion;
     @CompilationFinal private boolean changedByRedefinition = false;
 
-<<<<<<< HEAD
     public Field(ObjectKlass holder, LinkedField linkedField, boolean hidden, RuntimeConstantPool pool) {
-        super(hidden ? null : linkedField.getType(), linkedField.getName());
-=======
-    public Field(ObjectKlass holder, LinkedField linkedField) {
->>>>>>> 22520ce5
         this.linkedField = linkedField;
         this.holder = holder;
         this.fieldVersion = new FieldVersion(linkedField.getType(), pool);
