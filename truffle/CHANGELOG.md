--- conflicted
+++ resolved
@@ -3,7 +3,6 @@
 This changelog summarizes major changes between Truffle versions relevant to languages implementors building upon the Truffle framework. The main focus is on APIs exported by Truffle.
 
 ## Version 24.0.0
-<<<<<<< HEAD
 
 * GR-45863 Yield and resume events added to the instrumentation:
 	* `ExecutionEventListener.onYield()` and `ExecutionEventNode.onYield()` is invoked on a yield of the current thread
@@ -12,9 +11,7 @@
 	* `GenerateWrapper` has new `yieldExceptions()` and `resumeMethodPrefix()` parameters to automatically call the new `onYield()`/`onResume()` methods from wrapper nodes.
 	* `RootNode.isSameFrame()` and `TruffleInstrument.Env.isSameFrame()` added to test if two frames are the same, to match the yielded and resumed execution.
 * GR-45863 Adopted onYield() and onResume() instrumentation events in the debugger stepping logic.
-=======
 * [GR-21361] Remove support for legacy `<language-id>.home` system property. Only `org.graalvm.language.<language-id>.home` will be used.
->>>>>>> f2302f1c
 
 ## Version 23.1.0
 
